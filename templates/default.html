<!DOCTYPE html>
<html>
  <head>
    <meta charset="UTF-8" />
    <meta name="viewport" content="width=device-width, initial-scale=1.0" />

    <title>{{title}}</title>

    <link
      rel="stylesheet"
      href="https://cdn.jsdelivr.net/npm/water.css@2/out/light.css"
    />

    <!-- see https://highlightjs.org/examples -->

    <link
      rel="stylesheet"
      href="https://cdn.jsdelivr.net/gh/highlightjs/cdn-release@11.9.0/build/styles/{{hljs_theme}}.css"
    />
    <script src="https://cdn.jsdelivr.net/gh/highlightjs/cdn-release@11.9.0/build/highlight.min.js"></script>
    <script src="https://cdn.jsdelivr.net/gh/highlightjs/cdn-release@11.9.0/build/languages/go.min.js"></script>

    <!-- DataTables use builder to add options https://datatables.net/download/ -->
    <link
      href="https://cdn.datatables.net/v/dt/jq-3.7.0/jszip-3.10.1/dt-1.13.8/b-2.4.2/b-html5-2.4.2/cr-1.7.0/r-2.5.0/datatables.min.css"
      rel="stylesheet"
    />
    <script src="https://cdn.datatables.net/v/dt/jq-3.7.0/jszip-3.10.1/dt-1.13.8/b-2.4.2/b-html5-2.4.2/cr-1.7.0/r-2.5.0/datatables.min.js"></script>

    <script
      src="https://cdn.plot.ly/plotly-2.30.0.min.js"
      charset="utf-8"
    ></script>
    <!--

            variables, for example: style: color: var(--links)

                --background-body
                --background
                --background-alt
                --selection
                --text-main
                --text-bright
                --text-muted
                --links
                --focus
                --border
                --code
                --animation-duration
                --button-hover
                --scrollbar-thumb
                --scrollbar-thumb-hover
                --form-placeholder
                --form-text
                --variable
                --highlight
                --select-arrow

            https://github.com/kognise/water.css#theming
        -->

    <style>
      :root {
        --focus: red;
      }

      html {
        font-smooth: auto !important;
        -webkit-font-smoothing: antialiased !important;
        -moz-osx-font-smoothing: grayscale !important;
      }

      input:disabled {
        opacity: unset;
      }

      details {
        background-color: var(--background-body);
        margin: 0;
      }

      summary {
        background-color: var(--background-body);
        margin-left: -20px !important;
      }

      /* end water undos */

      block {
        display: flex;
        flex-wrap: wrap;
        flex-direction: column;
        min-width: 0;
        width: 100%;
        flex-wrap: nowrap;
      }

      block-component {
        display: flex;
        flex-direction: column;
        padding: 10px;
        flex: 1;
        align-items: stretch;
      }

      .group {
        display: flex;
        flex-wrap: wrap;
        gap: 1em;
      }

      .group > * {
        flex: 1 1 300px;
      }

      fieldset {
        border: 2px solid var(--border);
        background: var(--background-alt);
        border-radius: 0.5rem;
        padding: 15px;
        color: var(--text-bright);
        min-height: 100px;
        margin-top: 25px;
      }

      fieldset legend {
        background: var(--background-body);
        color: var(--text-muted);
        padding: 0px 25px;
        font-size: 1.3rem;
        border-radius: 0.3rem;
        box-shadow: 0 0 0 2px var(--background-body);
        margin-left: 25px;

        background: var(--focus) !important;
        color: var(--background);
      }

      div.round-bordered {
        border: 1px solid var(--border);
        border-radius: 0.5rem;
        padding: 20px;
      }

      .metric {
        padding: 10px;
        padding-left: 25px;
        border: 1px solid var(--border);
        border-radius: 0.5rem;
        height: 100%;
        width: 100%;
        box-sizing: border-box;
      }

      .metric h1 {
        margin-top: 0;
      }

      .metric p {
        color: var(--text-muted);
        margin-top: 0;
        margin-bottom: 0;
      }

      .block-bordered {
        border-left: 5px solid var(--focus) !important;
        padding-left: 15px !important;
      }

      header {
        align-items: center;
        display: flex;
        gap: 25px;
      }

      header header-text {
        display: flex;
        flex-direction: column;
      }

      header letter-icon {
        display: flex;
        flex-direction: column;
      }

      report-caption {
        display: block;
        margin-top: 0.5em;
        margin-bottom: 1em;
        font-size: 1.5em;
        font-weight: bold;
        border-left: 5px solid var(--focus);
        padding-left: 15px;
      }

      report-text {
        margin-top: 0.5em;
        margin-bottom: 1.5em;
        font-size: 1.1em;
      }

      caption {
        margin-top: 0.5em;
        margin-bottom: 1em;
        font-size: 1.5em;
        font-weight: bold;
        border-left: 5px solid var(--focus);
        padding-left: 15px;
      }

      select:not([multiple]):not([size]) {
        padding-right: 1.5rem;
        background-repeat: no-repeat;
        background-position: right 0.75rem center;
        -moz-appearance: none;
        -webkit-appearance: none;
        appearance: none;
      }

      body {
        max-width: 90%;
        width: 90%;
        margin: 20px auto;
        padding-left: 5%;
        padding-right: 5%;

        font-family: Helvetica Neue, system-ui, -apple-system,
          BlinkMacSystemFont, Segoe UI, Roboto, Oxygen, Ubuntu, Cantarell,
          Fira Sans, Droid Sans, Segoe UI Emoji, Apple Color Emoji,
          Noto Color Emoji, sans-serif;
        line-height: 1.4;
        word-wrap: break-word;
        text-rendering: optimizeLegibility;
      }

      /* Style the tab */
      .tab {
        overflow: hidden;
        border-bottom: 3px solid var(--button-hover);
      }

      /* Style the buttons that are used to open the tab content */
      .tab button {
        font-weight: normal;

        background: var(--background-body) !important;
        color: var(--text-muted);

        float: left;

        cursor: pointer;
        transition: 0.1s;
        margin: 0 !important;
        border-radius: 0;
        border: none;
        outline: none;
        box-shadow: none !important;
      }

      .tab button:hover {
        color: var(--text-bright);
      }

      .tab button.active {
        background: var(--button-hover) !important;
        color: white;
        border-top-right-radius: 0.25em;
        border-top-left-radius: 0.25em;
      }

      /* Style the tab content */
      .tabcontent {
        display: none;
        width: 100%;
        border: 0.5px solid var(--border);
        box-sizing: border-box;
        border-bottom-left-radius: 0.5rem;
        border-bottom-right-radius: 0.5rem;
        padding: 20px;
      }

      .indented-text-block {
        text-indent: 20px;
      }

      .image-block {
        flex: 1;
        box-sizing: border-box;
      }

      .image-block figure {
        margin: 0 !important;
      }

      .image-block img {
        height: 500px;
        object-fit: scale-down;
      }

      div.markdown-wrapper {
        flex: 1;
      }

      .rounded {
        border-radius: 1rem;
      }

      div.markdown-wrapper pre {
        white-space: pre-wrap;
      }

      .remove-all-styles {
        all: unset;
        display: block;
      }

      div.dataTables-wrapper {
        min-width: 0;
        width: 100%;
      }

      table.dataTable tbody tr {
        font-weight: normal;
      }

      .code-block {
        height: 100%;
        box-sizing: border-box;
      }

      pre code.hljs {
        border: 1px solid var(--border);
      }

      .report-widget {
        width: 100%;
      }

      .report-widget table {
        display: block;
        max-width: -moz-fit-content;
        max-width: fit-content;
        overflow-x: auto;
        white-space: nowrap;
        border: none;
      }

      .component-description {
        font-size: 0.8em;
        color: var(--text-muted);
      }
    </style>
  </head>

  <body>
    <header>
      <div class="letter-icon">{{header_svg|safe}}</div>
      <div class="header-text">
        <h1>{{title}}</h1>
        {% if description %}
        <div class="report-description"><p>{{description}}</p></div>
        {% endif %}
      </div>
    </header>

    <hr />

    <div class="container">{{body}}</div>

    <script>
      function triggerResize() {
        let event = new Event("resize");
        window.dispatchEvent(event);
      }
      function openTab(evt, tabName, tableIndex) {
<<<<<<< HEAD
          // Declare variables
          var i, tabcontent, tablinks;

          // Get all elements with class="tabcontent" and hide them
          tabcontent = document.querySelectorAll('.tabcontent[data-table-index="' + tableIndex + '"]');

          // Hide all tab contents for the specified table index
          for (i = 0; i < tabcontent.length; i++) {
              tabcontent[i].style.display = "none";
          }

          // Get all elements with class="tablinks" and remove the class "active"
          tablinks = document.querySelectorAll('.tablinks[data-table-index="' + tableIndex + '"]');
          for (i = 0; i < tablinks.length; i++) {
              tablinks[i].classList.remove("active");
          }

          // Show the current tab, and add an "active" class to the button that opened the tab
          for (i = 0; i < tabcontent.length; i++) {
              if (tabcontent[i].id == tabName) {
                  tabcontent[i].style.display = "block";
              }
          }
          evt.currentTarget.classList.add("active");
          triggerResize();
=======
        // Declare variables
        var i, tabcontent, tablinks;

        // Get all elements with class="tabcontent" and hide them
        tabcontent = document.querySelectorAll(
          '.tabcontent[data-table-index="' + tableIndex + '"]'
        );

        // Hide all tab contents for the specified table index
        for (i = 0; i < tabcontent.length; i++) {
          tabcontent[i].style.display = "none";
        }

        // Get all elements with class="tablinks" and remove the class "active"
        tablinks = document.querySelectorAll(
          '.tablinks[data-table-index="' + tableIndex + '"]'
        );
        for (i = 0; i < tablinks.length; i++) {
          tablinks[i].classList.remove("active");
        }

        // Show the current tab, and add an "active" class to the button that opened the tab
        document.getElementById(tabName).style.display = "block";
        evt.currentTarget.classList.add("active");
>>>>>>> b571eecb
      }
      (function () {
        // style any code blocks
        document
          .querySelectorAll(".syntax-color, .codehilite pre code")
          .forEach((element, key) => {
            hljs.highlightElement(element);
          });

        document.querySelectorAll(".defaultOpen").forEach(function (button) {
          button.click();
        });

        // style tables
        table = new DataTable("table.fancy-table", {
          dom: "Bfrtip",
          buttons: ["copyHtml5", "excelHtml5", "csvHtml5"],
          colReorder: true,
          responsive: true,
          stripeClasses: [],
        });

        // plotly doesn't properly resize on page load, so trigger responsive event
        triggerResize();
      })();
    </script>
  </body>
</html><|MERGE_RESOLUTION|>--- conflicted
+++ resolved
@@ -373,33 +373,6 @@
         window.dispatchEvent(event);
       }
       function openTab(evt, tabName, tableIndex) {
-<<<<<<< HEAD
-          // Declare variables
-          var i, tabcontent, tablinks;
-
-          // Get all elements with class="tabcontent" and hide them
-          tabcontent = document.querySelectorAll('.tabcontent[data-table-index="' + tableIndex + '"]');
-
-          // Hide all tab contents for the specified table index
-          for (i = 0; i < tabcontent.length; i++) {
-              tabcontent[i].style.display = "none";
-          }
-
-          // Get all elements with class="tablinks" and remove the class "active"
-          tablinks = document.querySelectorAll('.tablinks[data-table-index="' + tableIndex + '"]');
-          for (i = 0; i < tablinks.length; i++) {
-              tablinks[i].classList.remove("active");
-          }
-
-          // Show the current tab, and add an "active" class to the button that opened the tab
-          for (i = 0; i < tabcontent.length; i++) {
-              if (tabcontent[i].id == tabName) {
-                  tabcontent[i].style.display = "block";
-              }
-          }
-          evt.currentTarget.classList.add("active");
-          triggerResize();
-=======
         // Declare variables
         var i, tabcontent, tablinks;
 
@@ -422,9 +395,13 @@
         }
 
         // Show the current tab, and add an "active" class to the button that opened the tab
-        document.getElementById(tabName).style.display = "block";
+        for (i = 0; i < tabcontent.length; i++) {
+            if (tabcontent[i].id == tabName) {
+                tabcontent[i].style.display = "block";
+            }
+        }
         evt.currentTarget.classList.add("active");
->>>>>>> b571eecb
+        triggerResize();
       }
       (function () {
         // style any code blocks
